--- conflicted
+++ resolved
@@ -1,14 +1,11 @@
 # backend/api/assistant.py
 import logging
 import json
-<<<<<<< HEAD
 import time
 import base64
 import os
-=======
 import base64 # Import base64 for decoding
 import binascii # Import binascii for error handling
->>>>>>> 72e41e15
 from fastapi import (
     APIRouter,
     Depends,
@@ -55,15 +52,19 @@
     try:
         if '{' in loc_str: # Try JSON parsing
             data = json.loads(loc_str)
-            lat = float(data['lat'])
-            lon = float(data['lon'])
+            # Ensure keys are present and values are numeric
+            lat = float(data['lat']) if 'lat' in data and isinstance(data['lat'], (int, float)) else None
+            lon = float(data['lon']) if 'lon' in data and isinstance(data['lon'], (int, float)) else None
+            if lat is None or lon is None:
+                 raise ValueError("Invalid lat or lon in JSON location string.")
+            return lat, lon
         else: # Try comma-separated parsing
             parts = loc_str.split(',')
             if len(parts) != 2:
                 raise ValueError("Location string must have two parts separated by comma.")
             lat = float(parts[0].strip())
             lon = float(parts[1].strip())
-        return lat, lon
+            return lat, lon
     except (json.JSONDecodeError, ValueError, KeyError, TypeError) as e:
         logger.warning(f"Failed to parse location string '{loc_str}': {e}")
         return None # Or raise InvalidRequestError? Let service layer handle None for now.
@@ -100,72 +101,92 @@
     start_time = time.time()  # Start timing
 
     try:
+        # Read audio bytes - UploadFile needs await .read()
         audio_bytes = await audio_data.read()
         if not audio_bytes:
-            logger.error("Received empty audio file.")
+            logger.error("Received empty audio file for /interact.")
             raise InvalidRequestError("Received empty audio file.")
-
+        logger.debug(f"Received {len(audio_bytes)} bytes for /interact audio_data.")
+
+        # Parse optional form fields
         parsed_location = _parse_location(current_location)
         if parsed_location is None and current_location:
-            logger.warning(f"Failed to parse current location: {current_location}")
+            # Log this as a warning if parsing failed but data was provided
+            logger.warning(f"Failed to parse current location string provided: '{current_location}'")
 
         parsed_order_context = _parse_order_context(order_context)
         if parsed_order_context is None and order_context:
-            logger.warning(f"Failed to parse order context: {order_context}")
-
+            # Log this as a warning if parsing failed but data was provided
+            logger.warning(f"Failed to parse order context string provided: '{order_context}'")
+
+
+        # Create the internal request model
         request_model = ProcessAudioRequest(
             session_id=session_id,
-            audio_data=audio_bytes,
+            audio_data=audio_bytes, # Pass raw bytes
             language_code_hint=language_code_hint,
             current_location=parsed_location,
             order_context=parsed_order_context
         )
 
-        logger.debug(f"Request model created: {request_model}")
-
+        logger.debug(f"Calling ConversationService.process_interaction for session: {session_id}")
+
+        # Process the interaction using the service
         response = await conversation_service.process_interaction(request_model)
-        
-        # Convert base64 audio to WAV file
+
+        # Check if response_audio (base64 string) is present and save it
+        response_audio_path = None
         if response.response_audio:
-            audio_filename = f"{session_id}_{int(time.time())}.wav"
-            audio_file_path = os.path.join(AUDIO_OUTPUT_DIR, audio_filename)
-            
-            # Decode and save the audio
-            with open(audio_file_path, "wb") as audio_file:
-                audio_file.write(base64.b64decode(response.response_audio))
-            
-            logger.info(f"Generated audio saved at: {audio_file_path}")
-            
-            # Add the public path to the response
-            response.audio_file_path = f"/assistant/audio/{audio_filename}"
-        
+            try:
+                audio_filename = f"{session_id}_{int(time.time())}_response.wav" # Added _response
+                audio_file_path_full = os.path.join(AUDIO_OUTPUT_DIR, audio_filename)
+
+                # Decode and save the audio
+                audio_data_bytes = base64.b64decode(response.response_audio)
+                with open(audio_file_path_full, "wb") as audio_file:
+                    audio_file.write(audio_data_bytes)
+
+                logger.info(f"Generated audio saved at: {audio_file_path_full}")
+
+                # Set the public path for the frontend
+                response_audio_path = f"/assistant/audio/{audio_filename}"
+                response.audio_file_path = response_audio_path
+
+            except binascii.Error:
+                 logger.error("Failed to decode base64 audio data from conversation service response.")
+                 # Don't raise error, just don't set audio_file_path
+                 response.audio_file_path = None # Ensure it's None on error
+            except Exception as e:
+                logger.error(f"Error saving generated audio: {e}")
+                response.audio_file_path = None # Ensure it's None on error
+
+
         logger.info(f"Interaction processed successfully for session: {session_id}")
-        return response
-
-    except InvalidArgument as e:  # Handle InvalidArgument exception
-        logger.error(f"Invalid argument error during transcription: {e}")
+        return response # Return the response model
+
+    except InvalidArgument as e:  # Handle InvalidArgument from Google APIs within services
+        logger.error(f"Google API Invalid argument error during transcription or NLU: {e}")
         raise HTTPException(
             status_code=status.HTTP_400_BAD_REQUEST,
-            detail=f"Invalid argument error during transcription: {str(e)}"
-        )
-    except InvalidRequestError as e:
-        logger.error(f"Invalid request: {e}")
+            detail=f"Service processing error: Invalid argument provided to external API. {str(e)}"
+        )
+    except InvalidRequestError as e: # Handle custom validation errors
+        logger.error(f"Invalid request received: {e.message}")
         raise HTTPException(
             status_code=status.HTTP_400_BAD_REQUEST,
-            detail=str(e)
-        )
-    except AssistantBaseException as e:
-        logger.error(f"Assistant error: {e}")
+            detail=e.message
+        )
+    except AssistantBaseException as e: # Handle known service-layer errors
+        logger.error(f"Assistant service error: {e.message}")
+        raise HTTPException(
+            status_code=status.HTTP_500_INTERNAL_SERVER_ERROR, # Or appropriate status code per exception type
+            detail=e.message
+        )
+    except Exception as e: # Catch any other unexpected errors
+        logger.exception(f"Unexpected error during interaction for session {session_id}: {e}")
         raise HTTPException(
             status_code=status.HTTP_500_INTERNAL_SERVER_ERROR,
-            detail=str(e)
-        )
-    except Exception as e:
-        logger.exception(f"Unexpected error during interaction: {e}")
-        raise HTTPException(
-            status_code=status.HTTP_500_INTERNAL_SERVER_ERROR,
-<<<<<<< HEAD
-            detail=f"An unexpected error occurred during transcription: {str(e)}"
+            detail=f"An unexpected error occurred during interaction: {str(e)}"
         )
     finally:
         end_time = time.time()  # End timing
@@ -176,12 +197,33 @@
 async def get_audio_file(filename: str):
     """Serve the generated audio files."""
     file_path = os.path.join(AUDIO_OUTPUT_DIR, filename)
+    # Basic security check: prevent directory traversal
+    if not os.path.abspath(file_path).startswith(os.path.abspath(AUDIO_OUTPUT_DIR)):
+         logger.warning(f"Attempted directory traversal detected: {filename}")
+         raise HTTPException(status_code=400, detail="Invalid filename")
+
     if not os.path.exists(file_path):
+        logger.warning(f"Requested audio file not found: {filename}")
         raise HTTPException(status_code=404, detail="Audio file not found")
-    return FileResponse(file_path, media_type="audio/wav")
-=======
-            detail="An unexpected internal server error occurred."
-        )
+
+    # Determine media type dynamically if possible, or use a common one
+    # For .wav, audio/wav is standard. For .mp3, audio/mpeg, etc.
+    # For simplicity, hardcode wav or use a library like `mimetypes`
+    file_extension = os.path.splitext(filename)[1].lower()
+    media_type = "application/octet-stream" # Default unknown type
+    if file_extension == ".wav":
+        media_type = "audio/wav"
+    elif file_extension == ".mp3":
+        media_type = "audio/mpeg"
+    elif file_extension == ".ogg":
+        media_type = "audio/ogg"
+    elif file_extension == ".aac":
+         media_type = "audio/aac"
+    elif file_extension == ".m4a":
+         media_type = "audio/mp4" # m4a is often mp4 audio
+
+    logger.debug(f"Serving audio file {filename} with media type {media_type}")
+    return FileResponse(file_path, media_type=media_type)
 
 # --- NEW: Speech Detection Endpoint ---
 @router.post(
@@ -212,37 +254,55 @@
         # Decode the base64 audio data string
         try:
             audio_bytes = base64.b64decode(request_data.audio_data)
+            logger.info(f"[VAD] Decoded base64 audio for detection: {len(audio_bytes)} bytes")
             logger.debug(f"Decoded base64 audio for detection: {len(audio_bytes)} bytes")
         except (binascii.Error, ValueError) as decode_err:
             logger.error(f"Invalid base64 audio data received for detection (session: {session_id}): {decode_err}")
-            raise InvalidRequestError(f"Invalid base64 encoding for audio data: {decode_err}")
+            raise HTTPException(status_code=status.HTTP_400_BAD_REQUEST, detail=f"Invalid base64 encoding for audio data: {decode_err}")
+
+        if not audio_bytes:
+             logger.debug(f"Decoded audio data is empty after base64 decode (session: {session_id}).")
+             return DetectSpeechResponse(speech_detected=False)
 
         # Call transcription service - we only care if transcript is non-empty
+        # We can pass the raw bytes directly to process_audio
         # No language hint needed, let STT try its best to detect anything
+        logger.info(f"[VAD] Calling STT service to check for speech (session: {session_id})")
         transcript, _ = await transcription_service.process_audio(
             audio_data=audio_bytes,
-            language_code_hint=None # Explicitly None for broad detection
-        )
-
-        speech_was_detected = bool(transcript) # True if transcript is not empty, False otherwise
-        logger.debug(f"Speech detection result for session {session_id}: {speech_was_detected}. Transcript: '{transcript[:50]}...'")
+            language_code_hint=None, # Explicitly None for broad detection
+             # Optionally pass format/encoding info if known, but transcription service should ideally detect
+             # audio_format=..., audio_encoding=...
+        )
+
+        # Determine if speech was detected based on whether a non-empty transcript was returned
+        # Some STT services might return a non-empty transcript even for noise.
+        # A more advanced VAD might involve checking confidence scores or specific events.
+        # For this implementation, non-empty transcript = speech detected.
+        speech_was_detected = bool(transcript and transcript.strip()) # Check for non-empty, non-whitespace string
+        logger.debug(f"Speech detection result for session {session_id}: {speech_was_detected}. Transcript: '{transcript.strip()[:50]}...'")
+
+        # Enhanced logging with truncated transcript
+        if speech_was_detected:
+            logger.info(f"[VAD] SPEECH DETECTED for session {session_id}. Transcript snippet: '{transcript.strip()[:30]}...'")
+        else:
+            logger.info(f"[VAD] NO SPEECH DETECTED for session {session_id}. Empty or silent audio.")
 
         return DetectSpeechResponse(speech_detected=speech_was_detected)
 
     except InvalidRequestError as e:
-        # Errors during decoding or audio processing
-        logger.warning(f"Invalid request for speech detection (session: {session_id}): {e}")
-        # Decide how to handle: maybe return speech_detected=False or raise error?
-        # Raising 400 seems appropriate for bad input.
+        # Errors during decoding or audio processing (e.g., unsupported format by STT)
+        logger.warning(f"Invalid request data for speech detection (session: {session_id}): {e.message}")
         raise HTTPException(status_code=status.HTTP_400_BAD_REQUEST, detail=f"Invalid audio data: {e.message}")
     except TranscriptionError as e:
         # Errors from the STT API itself
-        logger.error(f"STT error during speech detection (session: {session_id}): {e}")
+        logger.error(f"STT error during speech detection (session: {session_id}): {e.message}")
         # If STT fails, we can't reliably detect silence. Treat as if speech *might* be present? Or error out?
-        # Erroring out (502) seems safer than incorrectly telling FE to stop.
+        # Erroring out (502 Bad Gateway) seems safer than incorrectly telling FE to stop,
+        # but the frontend is designed to assume speech on backend errors for robustness.
+        # So, we raise the error here, and the frontend's catch block handles it by returning true.
         raise HTTPException(status_code=status.HTTP_502_BAD_GATEWAY, detail=f"Speech detection failed due to STT error: {e.message}")
     except Exception as e:
         # Generic catch-all
         logger.exception(f"Unexpected error during speech detection (session: {session_id}): {e}")
-        raise HTTPException(status_code=status.HTTP_500_INTERNAL_SERVER_ERROR, detail="Unexpected error during speech detection.")
->>>>>>> 72e41e15
+        raise HTTPException(status_code=status.HTTP_500_INTERNAL_SERVER_ERROR, detail="Unexpected error during speech detection.")