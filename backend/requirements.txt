fastapi
uvicorn
pydantic
pydantic-settings
python-dotenv
python-multipart # For form data

<<<<<<< HEAD
# Data validation and settings management
email-validator>=2.0.0
=======
# Google Cloud Libraries
google-cloud-speech
google-cloud-texttospeech
google-cloud-translate
google-maps-routing
google-generativeai
googlemaps
>>>>>>> 04533898

# Audio/Numeric
pydub
noisereduce
scipy # Dependency for noisereduce
numpy # Dependency for noisereduce

# Computer Vision/ML for Drowsiness
opencv-python
mediapipe
ultralytics
torch
torchvision
pyyaml<|MERGE_RESOLUTION|>--- conflicted
+++ resolved
@@ -5,10 +5,6 @@
 python-dotenv
 python-multipart # For form data
 
-<<<<<<< HEAD
-# Data validation and settings management
-email-validator>=2.0.0
-=======
 # Google Cloud Libraries
 google-cloud-speech
 google-cloud-texttospeech
@@ -16,7 +12,6 @@
 google-maps-routing
 google-generativeai
 googlemaps
->>>>>>> 04533898
 
 # Audio/Numeric
 pydub
