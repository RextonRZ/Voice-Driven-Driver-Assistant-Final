fastapi
uvicorn
pydantic
pydantic-settings
python-dotenv
python-multipart # For form data

# Google Cloud Libraries
google-cloud-speech
google-cloud-texttospeech
google-cloud-translate
google-maps-routing
google-generativeai
googlemaps

# For noise reduction
tensorflow
tensorflow_hub
librosa
numpy
scipy
noisereduce
<<<<<<< HEAD
scipy # Dependency for noisereduce
numpy>=1.20.0 # Dependency for noisereduce
SpeechRecognition>=3.8.1
PyAudio>=0.2.11
=======
soundfile

deepfilternet
>>>>>>> f0e43f24

# Computer Vision/ML for Drowsiness
opencv-python
mediapipe
ultralytics
torch
torchvision
pyyaml

# Additional Dependencies
openwakeword==0.5.0
websockets>=10.0<|MERGE_RESOLUTION|>--- conflicted
+++ resolved
@@ -20,16 +20,9 @@
 numpy
 scipy
 noisereduce
-<<<<<<< HEAD
-scipy # Dependency for noisereduce
-numpy>=1.20.0 # Dependency for noisereduce
-SpeechRecognition>=3.8.1
-PyAudio>=0.2.11
-=======
 soundfile
 
 deepfilternet
->>>>>>> f0e43f24
 
 # Computer Vision/ML for Drowsiness
 opencv-python
