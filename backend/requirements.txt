--- conflicted
+++ resolved
@@ -32,13 +32,10 @@
 torchvision
 pyyaml
 
-<<<<<<< HEAD
 # Additional Dependencies
 openwakeword==0.5.0
 websockets>=10.0
-=======
 # --- NEW for Flood Check ---
 httpx # Async HTTP client
 beautifulsoup4 # HTML parsing
-lxml # Optional: Usually faster HTML parser for BeautifulSoup
->>>>>>> 72e41e15
+lxml # Optional: Usually faster HTML parser for BeautifulSoup