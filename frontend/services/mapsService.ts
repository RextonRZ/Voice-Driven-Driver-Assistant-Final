--- conflicted
+++ resolved
@@ -3,12 +3,8 @@
 
 // Backend API URL - adjust based on your development environment
 // const API_URL = 'http://10.0.2.2:8000/api/v1'; // Use this for Android emulator
-<<<<<<< HEAD
 //const API_URL = 'http://10.167.74.96:8000/api/v1';  // Use this for Samsung A52s (Vanness)
 const API_URL = 'http://10.168.104.2:8000/api/v1';  
-=======
-const API_URL = 'http://192.168.89.129:8000/api';  // Use this for Samsung A52s (Vanness)
->>>>>>> 72e41e15
 // const API_URL = 'http://localhost:8000/api/v1'; // Use this for iOS simulator
 // const API_URL = 'https://your-production-api.com/api/v1'; // Production URL
 
@@ -70,11 +66,7 @@
       });
       const responseData = await response.data;
       console.log('Directions response:', response.data);
-<<<<<<< HEAD
       return response.data;
-=======
-      return responseData;
->>>>>>> 72e41e15
     } catch (error) {
       console.error('Error fetching directions:', error);
       throw error;
